--- conflicted
+++ resolved
@@ -293,11 +293,8 @@
         for lnk in self.backbone_links:
             [at1, at2] = lnk
             self.residue_link_to[at1.get_parent()]=at2.get_parent()
-<<<<<<< HEAD
-            # diff chain
-            # no n->n+1
-
-    def check_cis_backbone(self, backbone_atoms, COVLNK):
+
+    def check_cis_backbone(self, COVLNK):
         """
         Determines omega dihedrals for two bound residues and classifies them
         as normal trans, low angle trans, and cis
@@ -310,10 +307,6 @@
             CISTHRES (20): Max dihedral for cis bonds
             TRANSTHRES (160): Min dihedral for trans bonds
         """
-=======
-
-    def check_cis_backbone(self, COVLNK):
->>>>>>> aae9c30d
         CISTHRES = 20  #TODO check vaules withpdb checking
         TRANSTHRES = 160
         backbone_atoms = ['N','C']
@@ -331,11 +324,7 @@
                     self.cis_backbone_list.append([r1,r2,dih])
                 elif abs(dih) < TRANSTHRES:
                     self.lowtrans_backbone_list.append([r1,r2,dih])
-<<<<<<< HEAD
-
-=======
-   
->>>>>>> aae9c30d
+
     def get_stats(self):
         """
          Returns a dict with calculates statistics
