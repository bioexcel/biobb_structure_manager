"""
  Utility functions to manipulate structures. based on Bio.PDB data model
"""

import re
import sys
import numpy as np
from numpy import arccos, clip, cos, dot, pi, sin, sqrt
from numpy.linalg import norm

from Bio.PDB.Atom import Atom
from Bio.PDB.Residue import Residue
from Bio.PDB.NeighborSearch import NeighborSearch
from Bio.PDB.vectors import Vector, rotaxis

UNKNOWN = 0

#chain types
PROTEIN = 1
DNA = 2
RNA = 3
NA = 4
SEQ_THRESHOLD = 0.8
CHAIN_TYPE_LABELS = {PROTEIN:'Protein', DNA:'DNA', RNA:'RNA', UNKNOWN:'Unknown'}

#Model Types
ENSM = 1
BUNIT = 2
MODELS_MAXRMS = 15.0    # Threshold value to detect NMR models (angs)
MODEL_TYPE_LABELS = {ENSM:'Ensembl/NMR', BUNIT:'BioUnit', UNKNOWN:'Unknown'}

#HetAtm Types
MODRES = 1
METAL = 2
ORGANIC = 3
COVORGANIC = 4
WAT = 5

#Geometry
CBINTERNALS = [1.5, 115.5, -123.]
OINTERNALS = [1.229, 120.500, 0.000]
SP3ANGLE = 109.470
SP3DIHS = [60.0, 180.0, 300.0]
SP2ANGLE = 120.
HDIS = 1.08
PEPDIS = 1.32
PEPDIH = 180.
CCDIS = 1.5


# TODO: consider replace by Bio.PDB equivalent
ONE_LETTER_RESIDUE_CODE = {
    'ALA':'A', 'CYS':'C', 'ASP':'D', 'GLU':'E', 'PHE':'F', 'GLY':'G',
    'HIS':'H', 'ILE':'I', 'LYS':'K', 'LEU':'L', 'MET':'M', 'ASN':'N',
    'PRO':'P', 'GLN':'Q', 'ARG':'R', 'SER':'S', 'THR':'T', 'VAL':'V',
    'TRP':'W', 'TYR':'Y',
    'HID':'H', 'HIE':'H', 'HIP':'H',
    'ARN':'R', 'LYN':'K', 'ASH':'D', 'GLH':'E',
    'CYX':'C', 'CYM':'C', 'TYM':'Y'
}

THREE_LETTER_RESIDUE_CODE = {
    'A':'ALA', 'C': 'CYS', 'D':'ASP', 'E':'GLU', 'F':'PHE', 'G':'GLY',
    'H':'HIS', 'I':'ILE', 'K':'LYS', 'L':'LEU', 'M':'MET', 'N':'ASN',
    'P':'PRO', 'Q':'GLN', 'R':'ARG', 'S':'SER',
    'T':'THR', 'V':'VAL', 'W':'TRP', 'Y':'TYR'
}

DNA_RESIDUE_CODE = {'DA', 'DC', 'DG', 'DT'}
RNA_RESIDUE_CODE = {'A', 'C', 'G', 'U'}
NA_RESIDUE_CODE = DNA_RESIDUE_CODE.union(RNA_RESIDUE_CODE)

# Residue & Atom friendly ids
def residue_id(res, models='auto'):
    """
    Friendly replacement for residue ids like ASN A324/0
    """
    return '{:>3} {}'.format(res.get_resname(), residue_num(res, models))

def residue_num(res, models='auto'):
    """
    Shortcut for getting residue num including chain id, includes model number if any
    """
    if models == 'auto':
        models = len(res.get_parent().get_parent().get_parent()) > 1

    if has_ins_code(res):
        rnum = str(res.get_parent().id) + str(res.id[1]) + res.id[2]
    else:
        rnum = str(res.get_parent().id) + str(res.id[1])
    if models:
        rnum += "/" + str(res.get_parent().get_parent().id + 1)
    return rnum

def atom_id(atm, models='auto'):
    """
    Friendly replacement for atom ids like ASN A324/0.CA
    """
    return '{}.{}'.format(residue_id(atm.get_parent(), models), atm.id)

# Id Checks
def protein_residue_check(res):
    """
    Checks whether is a valid protein residue id, either one or three letter code
    return upper case three-letter code
    """
    res = res.upper()
    rid = ''
    if res in THREE_LETTER_RESIDUE_CODE.keys():
        rid = THREE_LETTER_RESIDUE_CODE[res]
    elif res in ONE_LETTER_RESIDUE_CODE.keys():
        rid = res
    else:
        return False

    return rid

def same_residue(at1, at2):
    """
    Checks whether atoms belong to the same residue
    """
    return at1.get_parent() == at2.get_parent()

def same_model(res1, res2):
    """
    Checks whether residues belong to the same model
    """
    return res1.get_parent().get_parent() == res2.get_parent().get_parent()

def same_chain(res1, res2):
    """
    Checks whether residues belong to the same chain
    """
    return (res1.get_parent() == res2.get_parent()) and same_model(res1, res2)

def seq_consecutive(res1, res2):
    """
    Checks whether residues belong to the same chain and are consecutive in sequences,
    taken from residue number
    """
    rnum1 = res1.id[1]
    rnum2 = res2.id[1]
    return same_chain(res1, res2) and abs(rnum1 - rnum2) == 1

def is_wat(res):
    """
    Shortcut to check for water residues
    """
    return res.id[0].startswith('W')

def is_hetatm(res):
    """
    Shortcut to check for HETATM residues
    """
    return res.id[0].startswith('H_') or res.id[0].startswith('W')

def is_at_in_list(atm, at_list, rname=None):
    """Checks if **at is in **at_list in the context of **rname residue
    """
    if rname is None:
        rname = atm.get_parent().get_resname().replace(' ', '')
    if rname in at_list:
        return atm.id in at_list[rname] or atm.id in at_list['*']
    return atm.id in at_list['*']

def has_ins_code(res):
    """Checks whether residue **r has insertion code
    """
    return res.id[2] != ' '

#===============================================================================
# Guesses

def guess_models_type(struc, threshold=MODELS_MAXRMS):
    """Guesses the type of models according to all atom RMSd of first 2 models
       Considers Ensembl/NMR if rmsd value is less than **threshold
    """
    if len(struc) == 1:
        return 0
    rmsd = calc_RMSd_all_ats(struc[0], struc[1])
    rmsd = round(rmsd, 4)
    if rmsd < threshold:
        return {'type':ENSM, 'rmsd':rmsd}
    return {'type':BUNIT, 'rmsd':rmsd}

def guess_chain_type(chn, thres=SEQ_THRESHOLD):
    """
    Guesses chain type (protein, dna, or rna) from residue composition
    Allow for non-std residues.
    """
    #TODO improve guessing for hybrid chains
    prot = 0.
    dna = 0.
    rna = 0.
    total = 0.
    for res in chn.get_residues():
        total += 1
        if is_wat(res):
            continue
        rname = res.get_resname().replace(' ', '')
        if rname in THREE_LETTER_RESIDUE_CODE.values():
            prot += 1
        elif rname in DNA_RESIDUE_CODE:
            dna += 1
        elif rname in RNA_RESIDUE_CODE:
            rna += 1
    prot = prot / total
    dna = dna / total
    rna = rna / total
    other = 1 - prot - dna - rna
    if prot > thres or prot > dna + rna:
        return PROTEIN
    elif dna > thres or dna > prot + rna:
        return DNA
    elif rna > thres or rna > prot + dna:
        return RNA
    return [prot, dna, rna, other]

#===============================================================================
def check_chiral_residue(res, chiral_data):
    """
        Checks proper chirality of side chain atoms as defined in
        chiral_data
    """
    chi_ok = True
    if res.get_resname() in chiral_data:
        at_ids = chiral_data[res.get_resname()]
        chi_ok = check_chiral(res, 'CB', 'CA', at_ids[0], at_ids[1], -1.)
    return chi_ok

def check_chiral_ca(res):
    """
    Checks proper (L) quirality of CB atom with respect to backbone
    """
    return res.get_resname() == 'GLY' or check_chiral(res, 'N', 'CA', 'C', 'CB')

def check_chiral(res, at1, at2, at3, at4, sign=1.):
    """
    Checks proper chirality of at2 atom.
    at1-at3 define reference plane.
    Position of at4 with respect to the plane is checked.
    Sign (+1,-1) allows to check for a specific enantiomer.
    """
    # check all atoms are present
    at_ok = True
    chi_ok = True
    for atm in (at1, at2, at3, at4):
        at_ok = at_ok and atm in res
        if not at_ok:
            print('Warning: atom {:3} not found in {}'.format(atm, residue_id(res)))
    if at_ok:
        vec1 = res[at1].coord - res[at2].coord
        vec2 = res[at3].coord - res[at2].coord
        vecp = np.cross(vec1, vec2)
        vec3 = res[at4].coord - res[at2].coord
        chi_ok = sign * (_calc_v_angle(vecp, vec3) - 90.) < 0.
    return chi_ok

def check_all_at_in_r(res, at_list):
    """ Check whether all residue atoms are present. """
    miss_at = {}
    for group in ['backbone', 'side']:
        miss_at[group] = [at_id for at_id in at_list[group] if not at_id in res]
    if miss_at['backbone'] + miss_at['side']:
        return miss_at
    return {}

def check_unk_at_in_r(res, at_list, skip_H=True):
    """ Check whether unknown atom names are present. """
    if skip_H:
        return  [
            at.id for at in res.get_atoms()
            if at.element != 'H' and at.id not in at_list['backbone'] + at_list['side'] + ['OXT']
        ]
    return  [
        at.id for at in res.get_atoms()
        if at.id not in at_list['backbone'] + at_list['side'] + ['OXT']
    ]

def check_r_list_clashes(r_list, rr_list, clash_dist, atom_lists, join_models=True, severe=True):
    """ Check clashes generated by a list of residues """
    clash_list = {cls : {} for cls in atom_lists}
    clash_list['severe'] = {}
    for r_pair in rr_list:
        res1, res2 = r_pair[0:2]

        if (res1 in r_list or res2 in r_list) and not is_wat(res1) and not is_wat(res2):
            c_list = check_rr_clashes(res1, res2, clash_dist, atom_lists, join_models, severe)
            rkey = residue_id(res1) + '-' + residue_id(res2)
            for cls in c_list:
                if c_list[cls]:
                    clash_list[cls][rkey] = c_list[cls]
    return clash_list

def check_rr_clashes(res1, res2, clash_dist, atom_lists, join_models=True, severe=True):
    """ Check all clashes between two residues """
    clash_list = {}
    min_dist2 = {}
    clash_dist2 = {}
    ats_list1 = {}
    ats_list2 = {}
    contact_types = set()
    if severe:
        contact_types.add('severe')
    for cls in atom_lists:
        contact_types.add(cls)
    for cls in contact_types:
        clash_list[cls] = []
        min_dist2[cls] = 99999.
        clash_dist2[cls] = clash_dist[cls]**2
        ats_list1[cls] = set()
        ats_list2[cls] = set()
    for atm in res1.get_atoms():
        for cls in atom_lists:
            if is_at_in_list(atm, atom_lists[cls], res1.get_resname()):
                ats_list1[cls].add(atm.id)
    for atm in res2.get_atoms():
        for cls in atom_lists:
            if is_at_in_list(atm, atom_lists[cls], res2.get_resname()):
                ats_list2[cls].add(atm.id)

    if res1 != res2 and not seq_consecutive(res1, res2) \
                and (join_models or same_model(res1, res2)):
        for at_pair in get_all_rr_distances(res1, res2):
            at1, at2, dist2 = at_pair
            for cls in contact_types:
                if cls == 'apolar':
                    #Only one of the atoms should be apolar
                    if not at1.id in ats_list1[cls] and \
                            not at2.id in ats_list2[cls]:
                        continue
                    #Remove n->n+2 backbone clashes. TODO Improve
                    if abs(res1.index - res2.index) <= 2:
                        continue
                    #Remove Ca2+ looking like backbone CA's
                    if at1.id == 'CA' and is_hetatm(res1) or \
                            at2.id == 'CA' and is_hetatm(res2):
                        continue
                elif cls != 'severe':
                    # Both atoms should be of the same kind
                    if not at1.id in ats_list1[cls] or \
                            not at2.id in ats_list2[cls]:
                        continue
                if dist2 < clash_dist2[cls]:
                    if dist2 < min_dist2[cls]:
                        clash_list[cls] = at_pair
                        min_dist2[cls] = dist2
    return clash_list

#===============================================================================
def get_altloc_residues(struc):
    """ Gets list of residue  with atoms with alternative location labels
    """
    res_list = {}
    for res in struc.get_residues():
        for atm in res.get_atoms():
            if atm.get_altloc() != ' ':
                if res not in res_list:
                    res_list[res] = []
                res_list[res].append(atm)
    return res_list

def get_metal_atoms(struc, metal_ats):
    """
    Gets list of metal atoms

    """
    met_list = []
    for atm in struc.get_atoms():
        if not re.match('H_', atm.get_parent().id[0]):
            continue
        if atm.id in metal_ats:
            met_list.append(atm)
    return met_list

def get_ligands(struc, incl_water=False):
    """
    Gets lists of ligands, water molecules can be excluded
    """
    return [
        res
        for res in struc.get_residues()
        if is_hetatm(res) and (incl_water or not is_wat(res))
    ]

def get_residues_with_H(struc):
    """ Get residues containing Hydrogen atoms
    """
    resh_list = []
    for res in struc.get_residues():
        has_h = 0
        for atm in res.get_atoms():
            if atm.element == 'H':
                has_h += 1
        if has_h:
            resh_list.append({'r':res, 'n_h':has_h})
    return resh_list


def get_backbone_links(struc, backbone_atoms, covlnk, join_models=True):
    """ Get links making the main chain """
    #TODO differenciate Protein and NA
    cov_links = []
    for mod in struc:
        bckats = []
        for atm in struc[mod.id].get_atoms():
            if atm.id in backbone_atoms:
                if atm.disordered_flag:
                    bckats.append(atm.selected_child)
                else:
                    bckats.append(atm)
        if bckats:
            nbsearch = NeighborSearch(bckats)
            for at1, at2 in nbsearch.search_all(covlnk):
                if not same_residue(at1, at2) \
                        and (join_models or same_model(at1.get_parent(), at2.get_parent())):
                    cov_links.append(sorted([at1, at2], key=lambda x: x.serial_number))
        else:
            print("Warning: No backbone atoms defined")

    return cov_links

def prep_rnums_list(res_list):
    return [residue_num(res) for res in res_list]

# Residue manipulation =======================================================
def remove_H_from_r(res, verbose=False):
    """
    Removes Hydrogen atoms from given residue
    """
    h_list = [atm.id for atm in res.get_atoms() if atm.element == 'H']
    for at_id in h_list:
        if verbose:
            print("  Deleting atom " + at_id)
        res.detach_child(at_id)

def remove_atom_from_res(res, at_id, verbose=False):
    """
    Removes atoms from given residue
    """
    if verbose:
        print("  Deleting atom " + at_id)
    res.detach_child(at_id)

def remove_residue(res):
    """
    Removes residue completely
    """
    res.get_parent().detach_child(res.id)

def swap_atoms(at1, at2):
    """
    Swaps names for two given atoms. Useful to fix labelling issues
    """
    at1_id = at1.id
    at1_full_id = at1.full_id
    at1_element = at1.element
    at1_name = at1.name
    at1_fullname = at1.fullname

    at1.id = at2.id
    at1.full_id = at2.full_id
    at1.element = at2.element
    at1.name = at2.name
    at1.fullname = at2.fullname

    at2.id = at1_id
    at2.full_id = at1_full_id
    at2.element = at1_element
    at2.name = at1_name
    at2.fullname = at1_fullname

#def invert_chirality(res, at1, at2, at3, at4):
#    """Inverts chirality of at2 by rotating at4, and the associated end chain atoms
    #"""
#    #TODO
#
#def invert_chiral_ca(res):
#    """
#    Inverts CA Chirality.
    #"""
#    #TODO

# Atom management ==============================================================
def rename_atom(res, old_at, new_at):
    atm = res[old_at]
    res.detach_child(atm.id)
    atm.id = new_at
    atm.full_id = new_at
    atm.element = new_at[0:1]
    atm.fullname = ' ' + new_at
    res.add(atm)

def delete_atom(res, at_id):
    res.detach_child(at_id)

def add_hydrogens_backbone(res, res_1):
    """ Add hydrogen atoms to the backbone"""

    # only proteins

    if not protein_residue_check(res.get_resname()):
        return "Warning: Residue not valid in this context "

    error_msg = "Warning: not enough atoms to build backbone hydrogen atoms on"

    if 'N' not in res or 'CA' not in res:
        return error_msg

    if res_1 is None:
        # Nterminal TODO  Neutral NTerm
        if res.get_resname() == 'PRO':
            if 'CD' not in res:
                return error_msg

            add_new_atom_to_residue(
                res,
                'H',
                build_coords_SP2(HDIS, res['N'], res['CA'], res['CD'])
            )
        else:
            if 'C' not in res:
                return error_msg

            crs = build_coords_3xSP3(HDIS, res['N'], res['CA'], res['C'])
            add_new_atom_to_residue(res, 'H1', crs[0])
            add_new_atom_to_residue(res, 'H2', crs[1])
            add_new_atom_to_residue(res, 'H3', crs[2])

    elif res.get_resname() != 'PRO':
        if 'C' not in res_1:
            return error_msg

        add_new_atom_to_residue(
            res,
            'H',
            build_coords_SP2(HDIS, res['N'], res['CA'], res_1['C'])
        )

    if res.get_resname() == 'GLY':
        if 'C' not in res:
            return error_msg

        crs = build_coords_2xSP3(HDIS, res['CA'], res['N'], res['C'])
        add_new_atom_to_residue(res, 'HA2', crs[0])
        add_new_atom_to_residue(res, 'HA3', crs[1])

    else:
        if 'C' not in res or 'CB' not in res:
            return error_msg

        add_new_atom_to_residue(
            res,
            'HA',
            build_coords_1xSP3(HDIS, res['CA'], res['N'], res['C'], res['CB'])
        )

    return False

def add_hydrogens_side(res, res_library, opt, rules):
    """ Add hydrogens to side chains"""
    if 'N' not in res or 'CA' not in res or 'C' not in res:
        return "Warning: not enough atoms to build side chain hydrogen atoms on"

    for key_rule in rules.keys():
        rule = rules[key_rule]
        if rule['mode'] == 'B2':
            crs = build_coords_2xSP3(
                rule['dist'],
                res[key_rule],
                res[rule['ref_ats'][0]],
                res[rule['ref_ats'][1]]
            )
            add_new_atom_to_residue(res, rule['ats'][0], crs[0])
            add_new_atom_to_residue(res, rule['ats'][1], crs[1])

        elif rule['mode'] == "B1":
            crs = build_coords_1xSP3(
                rule['dist'],
                res[key_rule],
                res[rule['ref_ats'][0]],
                res[rule['ref_ats'][1]],
                res[rule['ref_ats'][2]]
            )
            add_new_atom_to_residue(res, rule['ats'][0], crs)

        elif rule['mode'] == 'S2':
            crs = build_coords_SP2(
                rule['dist'],
                res[key_rule],
                res[rule['ref_ats'][0]],
                res[rule['ref_ats'][1]],
            )
            add_new_atom_to_residue(res, rule['ats'][0], crs)

        elif rule['mode'] == 'L':
            for at_id in rule['ats']:
                crs = build_coords_from_lib(res, res_library, opt, at_id)
                add_new_atom_to_residue(res, at_id, crs)
    return False

def add_ACE_cap_at_res(res, next_res=None):
    if 'N' in res:
        #ADD ACE residue
        print(residue_id(res), "Adding extra ACE residue")

        print("  Adding new atom C")
        new_res = Residue((' ', res.id[1]-1, ' '), 'ACE', 0)
        add_new_atom_to_residue(
            new_res,
            'C',
            build_coords_from_ats_internal(res['N'], res['CA'], res['C'], [PEPDIS, SP2ANGLE, 180.])
        )

        print("  Adding new atom CH3")
        add_new_atom_to_residue(
            new_res,
            'CH3',
            build_coords_trans_CA(new_res['C'], res['N'], res['CA'])
        )

        print("  Adding new atom O")
        add_new_atom_to_residue(
            new_res,
            'O',
            build_coords_SP2(OINTERNALS[0], new_res['C'], new_res['CH3'], res['N'])
        )

        # Checking position to insert new res
        pos = res.get_parent().get_list().index(res)
        res.get_parent().insert(pos, new_res)

    elif 'CA' in res:
        #Modify residue to ACE
        for atm in res.get_atoms():
            print(residue_id(res), "Replacing by ACE residue")
            if atm.id not in ('C', 'O', 'CA'):
                print(residue_id(res))
                remove_atom_from_res(res, atm.id)
                print("  Removing atom {}".format(atm.id))
            if atm.id == 'CA':
                rename_atom(res, 'CA', 'CH3')
        res.resname = 'ACE'
    else:
        # Mutate to ACE
        print(residue_id(res), "No CA, Replacing by ACE residue")
        #clean
        if next_res is None:
            print("Error")
            return True
        # Clean residue side chain
        for atm in res.get_atoms():
            if atm.id not in ('C', 'O', 'CA'):
                remove_atom_from_res(res, atm.id)
                print("  Removing unexpected atom {}".format(atm.id))
        print("  Adding new atom CA")
        add_new_atom_to_residue(
            res,
            'CH3',
            build_coords_trans_CA(res['C'], next_res['N'], next_res['CA'])
        )
        if 'O' not in res:
            print("  Adding new atom O")
            add_new_atom_to_residue(
<<<<<<< HEAD
                res,
                'O',
                build_coords_SP2(OINTERNALS[0], res['C'], res['CA'], next_res['N'])
=======
                res, 
                'O', 
                build_coords_SP2(OINTERNALS[0], res['C'], res['CH3'], next_res['N'])
>>>>>>> cd6561f7
            )
        res.resname = 'ACE'
    return False

def add_NME_cap_at_res(res, prev_res=None):
    if 'C' in res:
        #ADD NME residue
        print(residue_id(res), "Adding extra NME residue")
        if 'O' not in res:
            print("  Adding missing atom O")
            add_new_atom_to_residue(
                res,
                'O',
                build_coords_O(res)
            )
        print("  Adding new atom N")
        new_res = Residue((' ', res.id[1]+1, ' '), 'NME', 0)
        add_new_atom_to_residue(
            new_res,
            'N',
            build_coords_SP2(CCDIS, res['C'], res['CA'], res['O'])
        )
        print("  Adding new atom CA")
        add_new_atom_to_residue(
            new_res,
            'CH3',
            build_coords_trans_CA(new_res['N'], res['C'], res['CA'])
        )

        # Checking position to insert new res
        pos = res.get_parent().get_list().index(res)
        res.get_parent().insert(pos+1, new_res)

    elif 'CA' in res:
        #Modify residue to NME
        for atm in res.get_atoms():
            if atm.id not in ('N', 'CA', 'C', 'O'):
                print(residue_id(res), "Replacing by NME residue")
                remove_atom_from_res(res, atm.id)
                print("  Removing atom {}".format(atm.id))
            if atm.id == 'CA':
                rename_atom(res, 'CA', 'CH3')
        res.resname = 'NME'
    else:
        # Mutate to NME
        print(residue_id(res), "No CA, Replacing by NME residue")
        if prev_res is None:
            print("Error")
            return True
        # Clean residue side chain
        for atm in res.get_atoms():
            if atm.id not in ('N', 'CA', 'C', 'O'):
                remove_atom_from_res(res, atm.id)
                print("  Removing unexpected atom {}".format(atm.id))
        print("  Adding new atom CA")
        add_new_atom_to_residue(
            res,
            'CH3',
            build_coords_trans_CA(res['N'], prev_res['C'], prev_res['CA'])
        )
        res.resname = 'NME'

    return False

def build_atom(res, at_id, res_lib, new_res_id):
    if at_id == 'CB':
        coords = build_coords_CB(res)
    else:
        coords = build_coords_from_lib(res, res_lib, new_res_id, at_id)
    add_new_atom_to_residue(res, at_id, coords)

def add_new_atom_to_residue(res, at_id, coords):
    res.add(Atom(at_id, coords, 99.0, 1.0, ' ', ' ' + at_id + ' ', 0, at_id[0:1]))

def build_coords_from_lib(res, res_lib, new_res, at_id):
    """
     Calculates cartesian coordinates for a new atom from internal coordinates definition.
    """
    atom_def = res_lib.get_atom_def(new_res, at_id)

    if atom_def is None:
        sys.exit("#ERROR: Unknown target atom")

    return build_coords_from_ats_internal(
        res[atom_def.link_ats[0]],
        res[atom_def.link_ats[1]],
        res[atom_def.link_ats[2]],
        atom_def.geom
    )

def build_coords_CB(res): # Get CB from Backbone
    """ Calculates cartesian coordinates for a new CB atom from backbone.
    """
    return build_coords_from_ats_internal(res['CA'], res['N'], res['C'], CBINTERNALS)

def build_coords_O(res): # Get O from Backbone
    """ Calculates cartesian coordinates for a new O atom from backbone.
    """
    return build_coords_from_ats_internal(res['C'], res['CA'], res['N'], OINTERNALS)

def build_coords_trans_CA(at0, at1, at2):
    return build_coords_from_ats_internal(at0, at1, at2, [CCDIS, SP2ANGLE, PEPDIH])


def build_coords_3xSP3(dst, at0, at1, at2):
    """ Generates coordinates for 3 SP3 atoms
        **dst** bond distance
        **at0**  central atom
        **at1** atom to define bond angles
        **at2** atom to define dihedrals
    """
    #TODO try a pure geometrical generation to avoid at2
    crs = []
    for i in range(0, 3):
        crs.append(build_coords_from_ats_internal(at0, at1, at2, [dst, SP3ANGLE, SP3DIHS[i]]))
    return crs

def build_coords_2xSP3(dst, at0, at1, at2):
    """
        Generates coordinates for two SP3 bonds given the other two
        **dst** Bond distance
        **at0** Central atom
        **at1** atom with existing bond
        **at2** atom with existing bond
    """
    cr0 = Vector(at0.get_coord())
    cr1 = Vector(at1.get_coord())
    cr2 = Vector(at2.get_coord())
    axe = cr0 - cr1
    mat = rotaxis(120.*pi/180., axe)
    bond = cr2 - cr0
    bond.normalize()
    bond._ar = bond._ar * dst
    cr3 = cr0 + bond.left_multiply(mat)
    cr4 = cr0 + bond.left_multiply(mat).left_multiply(mat)
    crs = []
    crs.append(cr3._ar)
    crs.append(cr4._ar)
    return crs

def build_coords_1xSP3(dst, at0, at1, at2, at3):
    """
      Calculated cartesian coordinates to complete a SP3 group
    """
    cr0 = at0.get_coord()
    cr1 = at1.get_coord()
    cr2 = at2.get_coord()
    cr3 = at3.get_coord()
    avg = cr1 + cr2
    avg = avg + cr3
    avg /= 3.
    avec = cr0 - avg
    avec /= norm(avec)
    avec *= dst
    return cr0 + avec

def build_coords_SP2(dst, at0, at1, at2):
    """
      Calculates cartesian coordinaties to complete a SP2 group
    """
    cr0 = at0.get_coord()
    cr1 = at1.get_coord()
    cr2 = at2.get_coord()

    avg = cr1 + cr2
    avg /= 2.
    avec = cr0 - avg
    avec /= norm(avec)
    avec *= dst
    return cr0 + avec

def build_coords_from_ats_internal(at1, at2, at3, geom):
    return build_coords_from_internal(
        at1.get_coord(),
        at2.get_coord(),
        at3.get_coord(),
        geom)

def build_coords_from_internal(at1c, at2c, at3c, geom):
    """
     Calculates cartesian coordinates for a new atom from internal coordinates.
    """
    dst = geom[0]
    ang = geom[1] * pi / 180.
    tor = geom[2] * pi / 180.0

    vec1 = at1c - at2c
    vec2 = at1c - at3c

    vcr12 = np.cross(vec1, vec2)
    vcr112 = np.cross(vec1, vcr12)

    vcr12 /= norm(vcr12)
    vcr112 /= norm(vcr112)

    vcr12 *= -sin(tor)
    vcr112 *= cos(tor)

    vec3 = vcr12 + vcr112
    vec3 /= norm(vec3)
    vec3 *= dst * sin(ang)

    vec1 /= norm(vec1)
    vec1 *= dst * cos(ang)

    return at1c + vec3 - vec1

# Metrics =============================================================
def calc_at_dist(at1, at2):
    """
    Calculates distance between two atoms
    """
    return np.sqrt(calc_at_sq_dist(at1, at2))

def calc_at_sq_dist(at1, at2):
    """
    Calculates distance between two atoms
    """
    vec = at1.coord - at2.coord
    return np.dot(vec, vec)

def calc_bond_angle(at1, at2, at3):
    """
    Calculates angle among three atoms at1-at2-at3
    """
    vec1 = at1.coord - at2.coord
    vec2 = at3.coord - at2.coord
    return _calc_v_angle(vec1, vec2)

def calc_bond_dihedral(at1, at2, at3, at4):
    """
    Calculates dihedral angles at1-at2-at3-at4
    """
    abv = at1.coord - at2.coord
    cbv = at3.coord - at2.coord
    dbv = at4.coord - at3.coord
    uvec = np.cross(abv, cbv)
    vvec = np.cross(dbv, cbv)
    wvec = np.cross(uvec, vvec)
    angle_uv = _calc_v_angle(uvec, vvec)
    if norm(wvec) == 0.:
        angle_cbw = 0.
    else:
        angle_cbw = _calc_v_angle(cbv, wvec)
    try:
        if angle_cbw > 0.001:
            angle_uv = -angle_uv
    except ZeroDivisionError:
        pass
    return angle_uv

def get_all_at2at_distances(struc, at_ids='all', d_cutoff=0., join_models=False):
    """
    Gets a list of all at-at distances below a cutoff, at ids can be limited
    """
    if not isinstance(at_ids, list):
        at_ids = at_ids.split(',')

    at_list = [atm for atm in struc.get_atoms() if atm.id in at_ids or at_ids == ['all']]

    dist_mat = []
    d_cut2 = d_cutoff**2
    for i in range(len(at_list)-1):
        for j in range(i + 1, len(at_list)):
            if join_models or same_model(at_list[i].get_parent(), at_list[j].get_parent()):
                dist2 = calc_at_sq_dist(at_list[i], at_list[j])
                if d_cutoff > 0. and dist2 < d_cut2:
                    dist_mat.append([at_list[i], at_list[j], dist2])
    return dist_mat

def get_all_r2r_distances(struc, r_ids='all', d_cutoff=0., join_models=False):
    # Uses distances between the first atom of each residue as r-r distance
    if not isinstance(r_ids, list):
        r_ids = r_ids.split(',')
    dist_mat = []
    check_ats = {}
    for md_id in range(len(struc)):
        check_ats[md_id] = []
        for res in struc[md_id].get_residues():
            if res.resname in r_ids or r_ids == ['all']:
                if join_models:
                    check_ats[0].append(res.child_list[0])
                else:
                    check_ats[md_id].append(res.child_list[0])
    for md_id in range(len(struc)):
        if check_ats[md_id]:
            dist_mat += _get_contacts(check_ats[md_id], d_cutoff)
    return dist_mat

def _get_contacts(ats_list, d_cutoff):
    contact_list = []
    nbsearch = NeighborSearch(ats_list)
    for at1, at2 in nbsearch.search_all(d_cutoff):
        contact_list.append((at1.get_parent(), at2.get_parent(), at1 - at2))
    return contact_list

def calc_RMSd_ats(ats1, ats2):
    if len(ats1) != len(ats2):
        print(
            "Warning: atom lists of different length when calculating RMSd ({}, {})".format(
                len(ats1), len(ats2)
            )
        )
    rmsd = 0
    i = 0
    while i < len(ats1) and i < len(ats2):
        dist2 = calc_at_sq_dist(ats1[i], ats2[i])
        rmsd = rmsd + dist2
        i = i + 1

    return sqrt(rmsd / i)

def calc_RMSd_all_ats(st1, st2):
    return calc_RMSd_ats(
        [atm for atm in st1.get_atoms()],
        [atm for atm in st2.get_atoms()]
    )

def get_all_rr_distances(res1, res2, with_h=False):
    dist_mat = []
    for at1 in res1.get_atoms():
        if at1.element == 'H' and not with_h:
            continue
        for at2 in res2.get_atoms():
            if at2.element == 'H' and not with_h:
                continue
            dist2 = calc_at_sq_dist(at1, at2)
            dist_mat.append((at1, at2, dist2))
    return dist_mat
#===============================================================================
def _calc_v_angle(vec1, vec2, deg=True):
    angle = arccos(clip(dot(vec1, vec2)/norm(vec1)/norm(vec2), -1., 1.))
    if deg:
        angle *= 180./pi
    return angle<|MERGE_RESOLUTION|>--- conflicted
+++ resolved
@@ -662,15 +662,9 @@
         if 'O' not in res:
             print("  Adding new atom O")
             add_new_atom_to_residue(
-<<<<<<< HEAD
-                res,
-                'O',
-                build_coords_SP2(OINTERNALS[0], res['C'], res['CA'], next_res['N'])
-=======
                 res, 
                 'O', 
                 build_coords_SP2(OINTERNALS[0], res['C'], res['CH3'], next_res['N'])
->>>>>>> cd6561f7
             )
         res.resname = 'ACE'
     return False
